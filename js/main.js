--- conflicted
+++ resolved
@@ -45,7 +45,6 @@
 // Function to truncate a string to maxChars, making sure that it stops at the last word.
 // E.g., truncateStringAtWord("I love birds", 10) returns "I love..." and not "I love bir..."
 function truncateStringAtWord(str, maxChars) {
-<<<<<<< HEAD
     if (str.length <= maxChars) {
         return str;
     }
@@ -58,20 +57,6 @@
     }
 
     return truncated.slice(0, lastSpaceIndex) + '...';
-=======
-  if (str.length <= maxChars) {
-    return str;
-  }
-
-  const truncated = str.slice(0, maxChars);
-  const lastSpaceIndex = truncated.lastIndexOf(" ");
-
-  if (lastSpaceIndex === -1) {
-    return truncated + "...";
-  }
-
-  return truncated.slice(0, lastSpaceIndex) + "...";
->>>>>>> 5ca7eb26
 }
 
 // Function to create a sortable table from CSV data.
