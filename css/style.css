--- conflicted
+++ resolved
@@ -53,13 +53,7 @@
 
 td {
   overflow-wrap: break-word;
-<<<<<<< HEAD
-  max-width: 150px;
-  -ms-text-overflow: ellipsis;
-  -o-text-overflow: ellipsis;
-=======
   max-width: 250px;
->>>>>>> d693099d
 }
 
 th,
